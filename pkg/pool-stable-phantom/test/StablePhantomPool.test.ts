import { expect } from 'chai';
import { ethers } from 'hardhat';
import { BigNumber, Contract, ContractTransaction } from 'ethers';

import { deploy, deployedAt } from '@balancer-labs/v2-helpers/src/contract';
import { actionId } from '@balancer-labs/v2-helpers/src/models/misc/actions';
import { sharedBeforeEach } from '@balancer-labs/v2-common/sharedBeforeEach';
import { SignerWithAddress } from '@nomiclabs/hardhat-ethers/dist/src/signer-with-address';
import { PoolSpecialization } from '@balancer-labs/balancer-js';
import { BigNumberish, bn, fp, FP_SCALING_FACTOR } from '@balancer-labs/v2-helpers/src/numbers';
import { MAX_UINT112, ZERO_ADDRESS } from '@balancer-labs/v2-helpers/src/constants';
import { RawStablePhantomPoolDeployment } from '@balancer-labs/v2-helpers/src/models/pools/stable-phantom/types';
import { advanceTime, currentTimestamp, MINUTE, MONTH } from '@balancer-labs/v2-helpers/src/time';

import Token from '@balancer-labs/v2-helpers/src/models/tokens/Token';
import TokenList from '@balancer-labs/v2-helpers/src/models/tokens/TokenList';
import StablePhantomPool from '@balancer-labs/v2-helpers/src/models/pools/stable-phantom/StablePhantomPool';
import * as expectEvent from '@balancer-labs/v2-helpers/src/test/expectEvent';

describe('StablePhantomPool', () => {
  let lp: SignerWithAddress,
    owner: SignerWithAddress,
    recipient: SignerWithAddress,
    admin: SignerWithAddress,
    other: SignerWithAddress;

  sharedBeforeEach('setup signers', async () => {
    [, lp, owner, recipient, admin, other] = await ethers.getSigners();
  });

  context('for 2 tokens pool', () => {
    itBehavesAsStablePhantomPool(2);
  });

  context('for 4 tokens pool', () => {
    itBehavesAsStablePhantomPool(4);
  });

  context('for 1 token pool', () => {
    it('reverts', async () => {
      const tokens = await TokenList.create(1);
      await expect(StablePhantomPool.create({ tokens })).to.be.revertedWith('MIN_TOKENS');
    });
  });

  context('for 5 tokens pool', () => {
    it('reverts', async () => {
      const tokens = await TokenList.create(5, { sorted: true });
      await expect(StablePhantomPool.create({ tokens })).to.be.revertedWith('MAX_TOKENS');
    });
  });

  function itBehavesAsStablePhantomPool(numberOfTokens: number): void {
    let pool: StablePhantomPool, tokens: TokenList;
    let deployTimestamp: BigNumber, bptIndex: number, initialBalances: BigNumberish[];

    const rateProviders: Contract[] = [];
    const tokenRateCacheDurations: number[] = [];

    async function deployPool(params: RawStablePhantomPoolDeployment = {}, rates: BigNumberish[] = []): Promise<void> {
      tokens = params.tokens || (await TokenList.create(numberOfTokens, { sorted: true }));

      for (let i = 0; i < numberOfTokens; i++) {
        rateProviders[i] = await deploy('v2-pool-utils/MockRateProvider');
        await rateProviders[i].mockRate(rates[i] || fp(1));
        tokenRateCacheDurations[i] = MONTH + i;
      }

      pool = await StablePhantomPool.create({
        tokens,
        rateProviders,
        tokenRateCacheDurations,
        owner,
        admin,
        ...params,
      });

      bptIndex = await pool.getBptIndex();
      deployTimestamp = await currentTimestamp();
      initialBalances = Array.from({ length: numberOfTokens + 1 }).map((_, i) => (i == bptIndex ? 0 : fp(1 - i / 10)));
    }

    describe('creation', () => {
      context('when the creation succeeds', () => {
        const swapFeePercentage = fp(0.1);
        const amplificationParameter = bn(200);
        const tokenRates = Array.from({ length: numberOfTokens }, (_, i) => fp(1 + (i + 1) / 10));

        sharedBeforeEach('deploy pool', async () => {
          await deployPool({ swapFeePercentage, amplificationParameter }, tokenRates);
        });

        it('sets the name', async () => {
          expect(await pool.name()).to.equal('Balancer Pool Token');
        });

        it('sets the symbol', async () => {
          expect(await pool.symbol()).to.equal('BPT');
        });

        it('sets the decimals', async () => {
          expect(await pool.decimals()).to.equal(18);
        });

        it('sets the owner ', async () => {
          expect(await pool.getOwner()).to.equal(owner.address);
        });

        it('sets the vault correctly', async () => {
          expect(await pool.getVault()).to.equal(pool.vault.address);
        });

        it('uses general specialization', async () => {
          const { address, specialization } = await pool.getRegisteredInfo();

          expect(address).to.equal(pool.address);
          expect(specialization).to.equal(PoolSpecialization.GeneralPool);
        });

        it('registers tokens in the vault', async () => {
          const { tokens: poolTokens, balances } = await pool.getTokens();

          expect(poolTokens).to.have.lengthOf(numberOfTokens + 1);
          expect(poolTokens).to.include.members(tokens.addresses);
          expect(poolTokens).to.include(pool.address);
          expect(balances).to.be.zeros;
        });

        it('starts with no BPT', async () => {
          expect(await pool.totalSupply()).to.be.equal(0);
        });

        it('sets amplification', async () => {
          const { value, isUpdating, precision } = await pool.getAmplificationParameter();

          expect(value).to.be.equal(amplificationParameter.mul(precision));
          expect(isUpdating).to.be.false;
        });

        it('sets swap fee', async () => {
          expect(await pool.getSwapFeePercentage()).to.equal(swapFeePercentage);
        });

        it('sets the rate providers', async () => {
          const providers = await pool.getRateProviders();

          // BPT does not have a rate provider
          expect(providers).to.have.lengthOf(numberOfTokens + 1);
          expect(providers).to.include.members(rateProviders.map((r) => r.address));
          expect(providers).to.include(ZERO_ADDRESS);
        });

        it('sets the rate cache durations', async () => {
          await tokens.asyncEach(async (token, i) => {
            const { duration, expires, rate } = await pool.getPriceRateCache(token);
            expect(rate).to.equal(tokenRates[i]);
            expect(duration).to.equal(tokenRateCacheDurations[i]);
            expect(expires).to.be.at.least(deployTimestamp.add(tokenRateCacheDurations[i]));
          });
        });

        it('reverts when querying rate cache for BPT', async () => {
          await expect(pool.getPriceRateCache(pool.address)).to.be.revertedWith('TOKEN_DOES_NOT_HAVE_RATE_PROVIDER');
        });

        it('reverts when updating the cache for BPT', async () => {
          await expect(pool.instance.updatePriceRateCache(pool.address)).to.be.revertedWith(
            'TOKEN_DOES_NOT_HAVE_RATE_PROVIDER'
          );
        });

        it('reverts when setting the cache duration for BPT', async () => {
          await expect(pool.instance.connect(owner).setPriceRateCacheDuration(pool.address, 0)).to.be.revertedWith(
            'TOKEN_DOES_NOT_HAVE_RATE_PROVIDER'
          );
        });

        it('sets the scaling factors', async () => {
          const scalingFactors = (await pool.getScalingFactors()).map((sf) => sf.toString());

          // It also includes the BPT scaling factor
          expect(scalingFactors).to.have.lengthOf(numberOfTokens + 1);
          expect(scalingFactors).to.include(fp(1).toString());
          for (const rate of tokenRates) expect(scalingFactors).to.include(rate.toString());
        });

        it('sets BPT index correctly', async () => {
          const bpt = new Token('BPT', 'BPT', 18, pool.instance);
          const allTokens = new TokenList([...tokens.tokens, bpt]).sort();
          const expectedIndex = allTokens.indexOf(bpt);
          expect(await pool.getBptIndex()).to.be.equal(expectedIndex);
        });
      });

      context('when the creation fails', () => {
        it('reverts if there are repeated tokens', async () => {
          const badTokens = new TokenList(Array(numberOfTokens).fill(tokens.first));

          await expect(deployPool({ tokens: badTokens })).to.be.revertedWith('UNSORTED_ARRAY');
        });

        it('reverts if the cache durations do not match the tokens length', async () => {
          const tokenRateCacheDurations = [1];

          await expect(deployPool({ tokenRateCacheDurations })).to.be.revertedWith('INPUT_LENGTH_MISMATCH');
        });

        it('reverts if the rate providers do not match the tokens length', async () => {
          const rateProviders = [ZERO_ADDRESS];

          await expect(deployPool({ rateProviders })).to.be.revertedWith('INPUT_LENGTH_MISMATCH');
        });

        it('reverts if the swap fee is too high', async () => {
          const swapFeePercentage = fp(0.1).add(1);

          await expect(deployPool({ swapFeePercentage })).to.be.revertedWith('MAX_SWAP_FEE_PERCENTAGE');
        });

        it('reverts if amplification coefficient is too high', async () => {
          const amplificationParameter = bn(5001);

          await expect(deployPool({ amplificationParameter })).to.be.revertedWith('MAX_AMP');
        });

        it('reverts if amplification coefficient is too low', async () => {
          const amplificationParameter = bn(0);

          await expect(deployPool({ amplificationParameter })).to.be.revertedWith('MIN_AMP');
        });
      });
    });

    describe('initialize', () => {
      sharedBeforeEach('deploy pool', async () => {
        await deployPool();
      });

      context('when not initialized', () => {
        context('when not paused', () => {
          it('transfers the initial balances to the vault', async () => {
            const previousBalances = await tokens.balanceOf(pool.vault);

            await pool.init({ initialBalances });

            const currentBalances = await tokens.balanceOf(pool.vault);
            currentBalances.forEach((currentBalance, i) => {
              const initialBalanceIndex = i < bptIndex ? i : i + 1; // initial balances includes BPT
              const expectedBalance = previousBalances[i].add(initialBalances[initialBalanceIndex]);
              expect(currentBalance).to.be.equal(expectedBalance);
            });
          });

          it('mints the max amount of BPT minus minimum Bpt', async () => {
            await pool.init({ initialBalances });

            expect(await pool.totalSupply()).to.be.equal(MAX_UINT112);
          });

          it('mints the minimum BPT to the address zero', async () => {
            const minimumBpt = await pool.instance.getMinimumBpt();

            await pool.init({ recipient, initialBalances });

            expect(await pool.balanceOf(ZERO_ADDRESS)).to.be.equal(minimumBpt);
          });

          it('mints the invariant amount of BPT to the recipient', async () => {
            const invariant = await pool.estimateInvariant(initialBalances);
            const minimumBpt = await pool.instance.getMinimumBpt();

            await pool.init({ recipient, initialBalances, from: lp });

            expect(await pool.balanceOf(lp)).to.be.zero;
            expect(await pool.balanceOf(recipient)).to.be.equalWithError(invariant.sub(minimumBpt), 0.00001);
          });

          it('mints the rest of the BPT to the vault', async () => {
            const invariant = await pool.estimateInvariant(initialBalances);

            const { amountsIn, dueProtocolFeeAmounts } = await pool.init({ initialBalances });

            const expectedBPT = MAX_UINT112.sub(invariant);
            expect(await pool.balanceOf(pool.vault)).to.be.equalWithError(expectedBPT, 0.00001);

            expect(dueProtocolFeeAmounts).to.be.zeros;
            for (let i = 0; i < amountsIn.length; i++) {
              i === bptIndex
                ? expect(amountsIn[i]).to.be.equalWithError(MAX_UINT112.sub(invariant), 0.00001)
                : expect(amountsIn[i]).to.be.equal(initialBalances[i]);
            }
          });
        });

        context('when paused', () => {
          sharedBeforeEach('pause pool', async () => {
            await pool.pause();
          });

          it('reverts', async () => {
            await expect(pool.init({ initialBalances })).to.be.revertedWith('PAUSED');
          });
        });
      });

      context('when it was already initialized', () => {
        sharedBeforeEach('init pool', async () => {
          await pool.init({ initialBalances });
        });

        it('reverts', async () => {
          await expect(pool.init({ initialBalances })).to.be.revertedWith('UNHANDLED_BY_PHANTOM_POOL');
        });
      });
    });

    describe('swap', () => {
      sharedBeforeEach('deploy pool', async () => {
        await deployPool();
      });

      context('when the pool was not initialized', () => {
        it('reverts', async () => {
          const tx = pool.swapGivenIn({ in: tokens.first, out: tokens.second, amount: fp(0), recipient });
          await expect(tx).to.be.reverted;
        });
      });

      context('when the pool was initialized', () => {
        sharedBeforeEach('initialize pool', async () => {
          bptIndex = await pool.getBptIndex();
          const sender = (await ethers.getSigners())[0];
          await pool.init({ initialBalances, recipient: sender });
        });

        sharedBeforeEach('allow vault', async () => {
          const sender = (await ethers.getSigners())[0];
          await tokens.mint({ to: sender, amount: fp(100) });
          await tokens.approve({ from: sender, to: pool.vault });
        });

        context('token out given token in', () => {
          const amountIn = fp(0.1);

          it('swaps tokens', async () => {
            const tokenIn = tokens.first;
            const tokenOut = tokens.second;

            const previousBalance = await tokenOut.balanceOf(recipient);
            const expectedAmountOut = await pool.estimateTokenOutGivenTokenIn(tokenIn, tokenOut, amountIn);

            const { amountOut } = await pool.swapGivenIn({ in: tokenIn, out: tokenOut, amount: amountIn, recipient });
            expect(amountOut).to.be.equalWithError(expectedAmountOut, 0.00001);

            const currentBalance = await tokenOut.balanceOf(recipient);
            expect(currentBalance.sub(previousBalance)).to.be.equalWithError(expectedAmountOut, 0.00001);
          });

          context('when paused', () => {
            sharedBeforeEach('pause pool', async () => {
              await pool.pause();
            });

            it('reverts', async () => {
              await expect(
                pool.swapGivenIn({ in: tokens.first, out: tokens.second, amount: amountIn, recipient })
              ).to.be.revertedWith('PAUSED');
            });
          });
        });

        context('token in given token out', () => {
          const amountOut = fp(0.1);

          it('swaps tokens', async () => {
            const tokenIn = tokens.first;
            const tokenOut = tokens.second;

            const previousBalance = await tokenOut.balanceOf(recipient);
            const expectedAmountIn = await pool.estimateTokenInGivenTokenOut(tokenIn, tokenOut, amountOut);

            const { amountIn } = await pool.swapGivenOut({ in: tokenIn, out: tokenOut, amount: amountOut, recipient });
            expect(amountIn).to.be.equalWithError(expectedAmountIn, 0.00001);

            const currentBalance = await tokenOut.balanceOf(recipient);
            expect(currentBalance.sub(previousBalance)).to.be.equal(amountOut);
          });

          context('when paused', () => {
            sharedBeforeEach('pause pool', async () => {
              await pool.pause();
            });

            it('reverts', async () => {
              await expect(
                pool.swapGivenOut({ in: tokens.first, out: tokens.second, amount: amountOut, recipient })
              ).to.be.revertedWith('PAUSED');
            });
          });
        });

        context('token out given BPT in', () => {
          const bptIn = fp(1);

          it('swaps exact BPT for token', async () => {
            const tokenOut = tokens.first;

            const previousBalance = await tokenOut.balanceOf(recipient);
            const expectedTokenOut = await pool.estimateTokenOutGivenBptIn(tokenOut, bptIn);

            const { amountOut } = await pool.swapGivenIn({ in: pool.bpt, out: tokenOut, amount: bptIn, recipient });
            expect(amountOut).to.be.equalWithError(expectedTokenOut, 0.00001);

            const currentBalance = await tokenOut.balanceOf(recipient);
            expect(currentBalance.sub(previousBalance)).to.be.equalWithError(expectedTokenOut, 0.00001);
          });

          context('when paused', () => {
            sharedBeforeEach('pause pool', async () => {
              await pool.pause();
            });

            it('reverts', async () => {
              await expect(
                pool.swapGivenIn({ in: pool.bpt, out: tokens.first, amount: bptIn, recipient })
              ).to.be.revertedWith('PAUSED');
            });
          });
        });

        context('token in given BPT out', () => {
          const bptOut = fp(1);

          it('swaps token for exact BPT', async () => {
            const tokenIn = tokens.first;

            const previousBalance = await pool.balanceOf(recipient);
            const expectedTokenIn = await pool.estimateTokenInGivenBptOut(tokenIn, bptOut);

            const { amountIn } = await pool.swapGivenOut({ in: tokenIn, out: pool.bpt, amount: bptOut, recipient });
            expect(amountIn).to.be.equalWithError(expectedTokenIn, 0.00001);

            const currentBalance = await pool.balanceOf(recipient);
            expect(currentBalance.sub(previousBalance)).to.be.equal(bptOut);
          });

          context('when paused', () => {
            sharedBeforeEach('pause pool', async () => {
              await pool.pause();
            });

            it('reverts', async () => {
              await expect(
                pool.swapGivenOut({ in: tokens.first, out: pool.bpt, amount: bptOut, recipient })
              ).to.be.revertedWith('PAUSED');
            });
          });
        });

        context('BPT out given token in', () => {
          const amountIn = fp(1);

          it('swaps exact token for BPT', async () => {
            const tokenIn = tokens.first;

            const previousBalance = await pool.balanceOf(recipient);
            const expectedBptOut = await pool.estimateBptOutGivenTokenIn(tokenIn, amountIn);

            const { amountOut } = await pool.swapGivenIn({ in: tokenIn, out: pool.bpt, amount: amountIn, recipient });
            expect(amountOut).to.be.equalWithError(expectedBptOut, 0.00001);

            const currentBalance = await pool.balanceOf(recipient);
            expect(currentBalance.sub(previousBalance)).to.be.equalWithError(expectedBptOut, 0.00001);
          });

          context('when paused', () => {
            sharedBeforeEach('pause pool', async () => {
              await pool.pause();
            });

            it('reverts', async () => {
              await expect(
                pool.swapGivenIn({ in: tokens.first, out: pool.bpt, amount: amountIn, recipient })
              ).to.be.revertedWith('PAUSED');
            });
          });
        });

        context('BPT in given token out', () => {
          const amountOut = fp(0.1);

          it('swaps BPT for exact tokens', async () => {
            const tokenOut = tokens.first;

            const previousBalance = await tokenOut.balanceOf(recipient);
            const expectedBptIn = await pool.estimateBptInGivenTokenOut(tokenOut, amountOut);

            const { amountIn } = await pool.swapGivenOut({ in: pool.bpt, out: tokenOut, amount: amountOut, recipient });
            expect(amountIn).to.be.equalWithError(expectedBptIn, 0.00001);

            const currentBalance = await tokenOut.balanceOf(recipient);
            expect(currentBalance.sub(previousBalance)).to.be.equal(amountOut);
          });

          context('when paused', () => {
            sharedBeforeEach('pause pool', async () => {
              await pool.pause();
            });

            it('reverts', async () => {
              await expect(
                pool.swapGivenOut({ in: pool.bpt, out: tokens.first, amount: amountOut, recipient })
              ).to.be.revertedWith('PAUSED');
            });
          });
        });
      });
    });

    describe('join', () => {
      sharedBeforeEach('deploy pool', async () => {
        await deployPool();
        await pool.init({ recipient, initialBalances });
      });

      context('when the sender is not the vault', () => {
        it('reverts', async () => {
          const tx = pool.instance.onJoinPool(pool.poolId, ZERO_ADDRESS, ZERO_ADDRESS, [0], 0, 0, '0x');
          await expect(tx).to.be.revertedWith('CALLER_NOT_VAULT');
        });
      });
    });

    describe('exit', () => {
      sharedBeforeEach('deploy pool', async () => {
        await deployPool();
        await pool.init({ recipient, initialBalances });
      });

      context('when the sender is not the vault', () => {
        it('reverts', async () => {
          const tx = pool.instance.onExitPool(pool.poolId, ZERO_ADDRESS, ZERO_ADDRESS, [0], 0, 0, '0x');
          await expect(tx).to.be.revertedWith('CALLER_NOT_VAULT');
        });
      });
    });

    describe('rates cache', () => {
      context('with no rate provider', () => {
        sharedBeforeEach('deploy pool', async () => {
          const tokenParams = Array.from({ length: numberOfTokens }, (_, i) => ({ decimals: 18 - i }));
          tokens = await TokenList.create(tokenParams, { sorted: true, varyDecimals: true });

          pool = await StablePhantomPool.create({
            tokens,
            rateProviders: new Array(tokens.length).fill(ZERO_ADDRESS),
            tokenRateCacheDurations: new Array(tokens.length).fill(0),
            owner,
          });
        });

        it('has no rate providers', async () => {
          // length + 1 as there is also a rate provider for the BPT itself
          expect(await pool.getRateProviders()).to.deep.equal(new Array(tokens.length + 1).fill(ZERO_ADDRESS));
        });

        it('scaling factors equal the decimals difference', async () => {
          const { tokens } = await pool.vault.getPoolTokens(pool.poolId);

          await Promise.all(
            tokens.map(async (token) => {
              const decimals = await (await deployedAt('v2-solidity-utils/ERC20', token)).decimals();
              expect(await pool.instance.getScalingFactor(token)).to.equal(fp(bn(10).pow(18 - decimals)));
            })
          );
        });

        it('updating the cache reverts', async () => {
          await tokens.asyncEach(async (token) => {
            await expect(pool.updatePriceRateCache(token)).to.be.revertedWith('TOKEN_DOES_NOT_HAVE_RATE_PROVIDER');
          });
        });

        it('updating the cache duration reverts', async () => {
          await tokens.asyncEach(async (token) => {
            await expect(pool.setPriceRateCacheDuration(token, bn(0), { from: owner })).to.be.revertedWith(
              'TOKEN_DOES_NOT_HAVE_RATE_PROVIDER'
            );
          });
        });

        it('querying the cache reverts', async () => {
          await tokens.asyncEach(async (token) => {
            await expect(pool.getPriceRateCache(token)).to.be.revertedWith('TOKEN_DOES_NOT_HAVE_RATE_PROVIDER');
          });
        });
      });

      context('with a rate provider', () => {
        sharedBeforeEach('deploy pool', async () => {
          const tokenParams = Array.from({ length: numberOfTokens }, (_, i) => ({ decimals: 18 - i }));
          tokens = await TokenList.create(tokenParams, { sorted: true });

          const tokenRates = Array.from({ length: numberOfTokens }, (_, i) => fp(1 + (i + 1) / 10));
          await deployPool({ tokens }, tokenRates);
        });

        describe('scaling factors', () => {
          const scaleRate = async (token: Token): Promise<BigNumber> => {
            const index = tokens.indexOf(token);
            const rateProvider = rateProviders[index];
            const rate = await rateProvider.getRate();
            return rate.mul(bn(10).pow(18 - token.decimals));
          };

          const itAdaptsTheScalingFactorsCorrectly = () => {
            it('adapt the scaling factors with the price rate', async () => {
              const scalingFactors = await pool.getScalingFactors();

              await tokens.asyncEach(async (token) => {
                const expectedRate = await scaleRate(token);
                const tokenIndex = await pool.getTokenIndex(token);
                expect(scalingFactors[tokenIndex]).to.be.equal(expectedRate);
                expect(await pool.getScalingFactor(token)).to.be.equal(expectedRate);
              });

              expect(scalingFactors[pool.bptIndex]).to.be.equal(fp(1));
              expect(await pool.getScalingFactor(pool.bpt)).to.be.equal(fp(1));
            });
          };

          context('with a price rate above 1', () => {
            sharedBeforeEach('mock rates', async () => {
              await tokens.asyncEach(async (token, i) => {
                await rateProviders[i].mockRate(fp(1 + i / 10));
                await pool.updatePriceRateCache(token);
              });
            });

            itAdaptsTheScalingFactorsCorrectly();
          });

          context('with a price rate equal to 1', () => {
            sharedBeforeEach('mock rates', async () => {
              await tokens.asyncEach(async (token, i) => {
                await rateProviders[i].mockRate(fp(1));
                await pool.updatePriceRateCache(token);
              });
            });

            itAdaptsTheScalingFactorsCorrectly();
          });

          context('with a price rate below 1', () => {
            sharedBeforeEach('mock rate', async () => {
              await tokens.asyncEach(async (token, i) => {
                await rateProviders[i].mockRate(fp(1 - i / 10));
                await pool.updatePriceRateCache(token);
              });
            });

            itAdaptsTheScalingFactorsCorrectly();
          });
        });

        describe('update', () => {
          const itUpdatesTheRateCache = (action: (token: Token) => Promise<ContractTransaction>) => {
            const newRate = fp(1.5);

            it('updates the cache', async () => {
              await tokens.asyncEach(async (token, i) => {
                const previousCache = await pool.getPriceRateCache(token);

                await rateProviders[i].mockRate(newRate);
                const updatedAt = await currentTimestamp();

                await action(token);

                const currentCache = await pool.getPriceRateCache(token);
                expect(currentCache.rate).to.be.equal(newRate);
                expect(previousCache.rate).not.to.be.equal(newRate);

                expect(currentCache.duration).to.be.equal(tokenRateCacheDurations[i]);
                expect(currentCache.expires).to.be.at.least(updatedAt.add(tokenRateCacheDurations[i]));
              });
            });

            it('emits an event', async () => {
              await tokens.asyncEach(async (token, i) => {
                await rateProviders[i].mockRate(newRate);
                const receipt = await action(token);

                expectEvent.inReceipt(await receipt.wait(), 'PriceRateCacheUpdated', {
                  rate: newRate,
                  token: token.address,
                });
              });
            });
          };

          context('before the cache expires', () => {
            sharedBeforeEach('advance time', async () => {
              await advanceTime(MINUTE);
            });

            context('when not forced', () => {
              const action = async (token: Token) => pool.instance.mockCacheTokenRateIfNecessary(token.address);

              it('does not update the cache', async () => {
                await tokens.asyncEach(async (token) => {
                  const previousCache = await pool.getPriceRateCache(token);

                  await action(token);

                  const currentCache = await pool.getPriceRateCache(token);
                  expect(currentCache.rate).to.be.equal(previousCache.rate);
                  expect(currentCache.expires).to.be.equal(previousCache.expires);
                  expect(currentCache.duration).to.be.equal(previousCache.duration);
                });
              });
            });

            context('when forced', () => {
              const action = async (token: Token) => pool.updatePriceRateCache(token);

              itUpdatesTheRateCache(action);
            });
          });

          context('after the cache expires', () => {
            sharedBeforeEach('advance time', async () => {
              await advanceTime(MONTH * 2);
            });

            context('when not forced', () => {
              const action = async (token: Token) => pool.instance.mockCacheTokenRateIfNecessary(token.address);

              itUpdatesTheRateCache(action);
            });

            context('when forced', () => {
              const action = async (token: Token) => pool.updatePriceRateCache(token);

              itUpdatesTheRateCache(action);
            });
          });
        });

        describe('set cache duration', () => {
          const newDuration = bn(MINUTE * 10);

          sharedBeforeEach('grant role to admin', async () => {
<<<<<<< HEAD
            const action = await actionId(pool.instance, 'setPriceRateCacheDuration');
            await pool.vault.grantRoleGlobally(action, admin);
=======
            const action = await actionId(pool.instance, 'setTokenRateCacheDuration');
            await pool.vault.grantRolesGlobally([action], admin);
>>>>>>> f61e5387
          });

          const itUpdatesTheCacheDuration = () => {
            it('updates the cache duration', async () => {
              await tokens.asyncEach(async (token, i) => {
                const previousCache = await pool.getPriceRateCache(token);

                const newRate = fp(1.5);
                await rateProviders[i].mockRate(newRate);
                const forceUpdateAt = await currentTimestamp();
                await pool.setPriceRateCacheDuration(token, newDuration, { from: owner });

                const currentCache = await pool.getPriceRateCache(token);
                expect(currentCache.rate).to.be.equal(newRate);
                expect(previousCache.rate).not.to.be.equal(newRate);
                expect(currentCache.duration).to.be.equal(newDuration);
                expect(currentCache.expires).to.be.at.least(forceUpdateAt.add(newDuration));
              });
            });

            it('emits an event', async () => {
              await tokens.asyncEach(async (token, i) => {
                const tx = await pool.setPriceRateCacheDuration(token, newDuration, { from: owner });

                expectEvent.inReceipt(await tx.wait(), 'TokenRateProviderSet', {
                  token: token.address,
                  provider: rateProviders[i].address,
                  cacheDuration: newDuration,
                });
              });
            });
          };

          context('when it is requested by the owner', () => {
            context('before the cache expires', () => {
              sharedBeforeEach('advance time', async () => {
                await advanceTime(MINUTE);
              });

              itUpdatesTheCacheDuration();
            });

            context('after the cache has expired', () => {
              sharedBeforeEach('advance time', async () => {
                await advanceTime(MONTH * 2);
              });

              itUpdatesTheCacheDuration();
            });
          });

          context('when it is requested by the admin', () => {
            it('reverts', async () => {
              await expect(pool.setPriceRateCacheDuration(tokens.first, bn(10), { from: admin })).to.be.revertedWith(
                'SENDER_NOT_ALLOWED'
              );
            });
          });

          context('when it is requested by another one', () => {
            it('reverts', async () => {
              await expect(pool.setPriceRateCacheDuration(tokens.first, bn(10), { from: lp })).to.be.revertedWith(
                'SENDER_NOT_ALLOWED'
              );
            });
          });
        });
      });
    });

    describe('protocol swap fees', () => {
      const swapFeePercentage = fp(0.1); // 10 %
      const protocolFeePercentage = fp(0.5); // 50 %

      sharedBeforeEach('deploy pool', async () => {
        await deployPool({ swapFeePercentage });
        await pool.vault.setSwapFeePercentage(protocolFeePercentage);

        await pool.updateCachedProtocolSwapFeePercentage();

        // Init pool with equal balances so that each BPT accounts for approximately one underlying token.
        const equalBalances = Array.from({ length: numberOfTokens + 1 }).map((_, i) => (i == bptIndex ? 0 : fp(100)));
        await pool.init({ recipient: lp.address, initialBalances: equalBalances });
      });

      sharedBeforeEach('allow vault', async () => {
        await tokens.mint({ to: lp, amount: fp(100) });
        await tokens.approve({ from: lp, to: pool.vault });
      });

      describe('cache', () => {
        const newProtocolFeePercentage = fp(0.3);

        it('returns outdated value if the cache is not updated', async () => {
          await pool.vault.setSwapFeePercentage(newProtocolFeePercentage);
          expect(await pool.getCachedProtocolSwapFeePercentage()).to.equal(protocolFeePercentage);
        });

        it('returns updated value if the cache is updated', async () => {
          await pool.vault.setSwapFeePercentage(newProtocolFeePercentage);
          await pool.updateCachedProtocolSwapFeePercentage();

          expect(await pool.getCachedProtocolSwapFeePercentage()).to.equal(newProtocolFeePercentage);
        });

        it('emits an event', async () => {
          await pool.vault.setSwapFeePercentage(newProtocolFeePercentage);
          const receipt = await (await pool.updateCachedProtocolSwapFeePercentage()).wait();

          expectEvent.inReceipt(receipt, 'CachedProtocolSwapFeePercentageUpdated', {
            protocolSwapFeePercentage: newProtocolFeePercentage,
          });
        });
      });

      describe('accounting', () => {
        const amount = fp(1);

        sharedBeforeEach('update cache', async () => {
          await pool.updateCachedProtocolSwapFeePercentage();
        });

        enum AmountKind {
          WITH_FEE,
          WITHOUT_FEE,
        }

        function getAproxDueFee(amount: BigNumber, kind: AmountKind): BigNumber {
          // In StablePools, BPT and underlying tokens are almost equivalent. This means that the token fee amount is a
          // good estimate of the equivalent BPT fee amount.

          if (kind == AmountKind.WITHOUT_FEE) {
            amount = amount.mul(fp(1)).div(fp(1).sub(swapFeePercentage));
          }

          const fee = amount.mul(swapFeePercentage).div(fp(1));
          const protocolFee = fee.mul(protocolFeePercentage).div(fp(1));
          return protocolFee;
        }

        context('on swaps given in', () => {
          it('tracks fees when swapping tokens', async () => {
            const previousDueFee = await pool.getDueProtocolFeeBptAmount();

            const tokenIn = tokens.first;
            const tokenOut = tokens.second;
            const { receipt } = await pool.swapGivenIn({ in: tokenIn, out: tokenOut, amount, from: lp, recipient });

            const currentDueFee = await pool.getDueProtocolFeeBptAmount();
            const aproxFee = getAproxDueFee(amount, AmountKind.WITH_FEE);

            expect(currentDueFee).to.be.equalWithError(aproxFee, 0.01);

            expectEvent.inIndirectReceipt(receipt, pool.instance.interface, 'DueProtocolFeeIncreased', {
              bptAmount: currentDueFee.sub(previousDueFee),
            });
          });

          it('tracks fees when swapping for BPT (join)', async () => {
            const previousDueFee = await pool.getDueProtocolFeeBptAmount();

            const token = tokens.first;
            const { amountOut: bptAmount, receipt } = await pool.swapGivenIn({
              in: token,
              out: pool.bpt,
              amount,
              from: lp,
              recipient,
            });

            const currentDueFee = await pool.getDueProtocolFeeBptAmount();
            const aproxFee = getAproxDueFee(bptAmount, AmountKind.WITHOUT_FEE);

            expect(currentDueFee).to.be.equalWithError(aproxFee, 0.01);

            expectEvent.inIndirectReceipt(receipt, pool.instance.interface, 'DueProtocolFeeIncreased', {
              bptAmount: currentDueFee.sub(previousDueFee),
            });
          });

          it('tracks fees when swapping BPT (exit)', async () => {
            const previousDueFee = await pool.getDueProtocolFeeBptAmount();

            const token = tokens.first;
            const { receipt } = await pool.swapGivenIn({ in: pool.bpt, out: token, amount, from: lp, recipient });

            const currentDueFee = await pool.getDueProtocolFeeBptAmount();
            const aproxFee = getAproxDueFee(amount, AmountKind.WITH_FEE);

            expect(currentDueFee).to.be.equalWithError(aproxFee, 0.01);

            expectEvent.inIndirectReceipt(receipt, pool.instance.interface, 'DueProtocolFeeIncreased', {
              bptAmount: currentDueFee.sub(previousDueFee),
            });
          });
        });

        context('on swaps given out', () => {
          it('tracks fees when swapping tokens', async () => {
            const previousDueFee = await pool.getDueProtocolFeeBptAmount();

            const tokenIn = tokens.first;
            const tokenOut = tokens.second;
            const { amountIn, receipt } = await pool.swapGivenOut({
              in: tokenIn,
              out: tokenOut,
              amount,
              from: lp,
              recipient,
            });

            const currentDueFee = await pool.getDueProtocolFeeBptAmount();
            const aproxFee = getAproxDueFee(amountIn, AmountKind.WITH_FEE);

            expect(currentDueFee).to.be.equalWithError(aproxFee, 0.01);

            expectEvent.inIndirectReceipt(receipt, pool.instance.interface, 'DueProtocolFeeIncreased', {
              bptAmount: currentDueFee.sub(previousDueFee),
            });
          });

          it('tracks fees when swapping for BPT (join)', async () => {
            const previousDueFee = await pool.getDueProtocolFeeBptAmount();

            const token = tokens.first;
            const { receipt } = await pool.swapGivenOut({ in: token, out: pool.bpt, amount, from: lp, recipient });

            const currentDueFee = await pool.getDueProtocolFeeBptAmount();
            const aproxFee = getAproxDueFee(amount, AmountKind.WITHOUT_FEE);

            expect(currentDueFee).to.be.equalWithError(aproxFee, 0.01);

            expectEvent.inIndirectReceipt(receipt, pool.instance.interface, 'DueProtocolFeeIncreased', {
              bptAmount: currentDueFee.sub(previousDueFee),
            });
          });

          it('tracks fees when swapping BPT (exit)', async () => {
            const previousDueFee = await pool.getDueProtocolFeeBptAmount();

            const token = tokens.first;
            const { amountIn: bptAmount, receipt } = await pool.swapGivenOut({
              in: pool.bpt,
              out: token,
              amount,
              from: lp,
              recipient,
            });

            const currentDueFee = await pool.getDueProtocolFeeBptAmount();
            const aproxFee = getAproxDueFee(bptAmount, AmountKind.WITH_FEE);

            expect(currentDueFee).to.be.equalWithError(aproxFee, 0.01);

            expectEvent.inIndirectReceipt(receipt, pool.instance.interface, 'DueProtocolFeeIncreased', {
              bptAmount: currentDueFee.sub(previousDueFee),
            });
          });
        });
      });

      describe('collection', () => {
        const amount = fp(10);

        sharedBeforeEach('update cache', async () => {
          await pool.updateCachedProtocolSwapFeePercentage();
        });

        sharedBeforeEach('accrue fees', async () => {
          const token = tokens.first;

          const { amountOut: bptAmount } = await pool.swapGivenIn({
            in: token,
            out: pool.bpt,
            amount,
            from: lp,
            recipient: lp,
          });
          await pool.swapGivenIn({ in: pool.bpt, out: token, amount: bptAmount, from: lp, recipient: lp });
        });

        it('transfers tokens to the fee collector', async () => {
          const dueFeeBefore = await pool.getDueProtocolFeeBptAmount();
          expect(dueFeeBefore).to.be.gt(fp(0));

          await pool.collectProtocolFees(other);

          const dueFeeAfter = await pool.getDueProtocolFeeBptAmount();

          expect(dueFeeAfter).to.be.equal(fp(0));

          const feeCollector = await pool.vault.getFeesCollector();
          const feeCollectorBalance = await pool.bpt.balanceOf(feeCollector.address);

          expect(feeCollectorBalance).to.be.equal(dueFeeBefore);
        });
      });
    });

    describe('virtual supply', () => {
      let equalBalances: BigNumber[];
      const swapFeePercentage = fp(0.1); // 10 %
      const protocolFeePercentage = fp(0.5); // 50 %

      sharedBeforeEach('deploy pool', async () => {
        await deployPool({ swapFeePercentage });
        await pool.vault.setSwapFeePercentage(protocolFeePercentage);

        await pool.updateCachedProtocolSwapFeePercentage();

        // Init pool with equal balances so that each BPT accounts for approximately one underlying token.
        equalBalances = Array.from({ length: numberOfTokens + 1 }).map((_, i) => (i == bptIndex ? bn(0) : fp(100)));
        await pool.init({ recipient: lp.address, initialBalances: equalBalances });
      });

      context('without protocol fees', () => {
        it('reports correctly', async () => {
          const senderBptBalance = await pool.balanceOf(lp);

          const virtualSupply = await pool.getVirtualSupply();

          expect(virtualSupply).to.be.equalWithError(senderBptBalance, 0.0001);
        });
      });

      context('with protocol fees', () => {
        sharedBeforeEach('swap bpt in', async () => {
          const amount = fp(50);
          const tokenIn = pool.bpt;
          const tokenOut = tokens.second;

          await tokens.mint({ to: lp, amount });
          await tokens.approve({ from: lp, to: pool.vault });

          await pool.swapGivenIn({ in: tokenIn, out: tokenOut, amount, from: lp, recipient });
        });

        it('reports correctly', async () => {
          const dueFee = await pool.getDueProtocolFeeBptAmount();
          const senderBptBalance = await pool.balanceOf(lp);

          const virtualSupply = await pool.getVirtualSupply();

          expect(virtualSupply).to.be.equalWithError(senderBptBalance.add(dueFee), 0.0001);
        });
      });
    });

    describe('getRate', () => {
      const swapFeePercentage = fp(0.1); // 10 %
      const protocolFeePercentage = fp(0.5); // 50 %

      sharedBeforeEach('deploy pool', async () => {
        await deployPool({ swapFeePercentage });
        await pool.vault.setSwapFeePercentage(protocolFeePercentage);

        await pool.updateCachedProtocolSwapFeePercentage();

        // Init pool with equal balances so that each BPT accounts for approximately one underlying token.
        const equalBalances = Array.from({ length: numberOfTokens + 1 }).map((_, i) =>
          i == bptIndex ? bn(0) : fp(100)
        );
        await pool.init({ recipient: lp.address, initialBalances: equalBalances });
      });

      context('without protocol fees', () => {
        it('reports correctly', async () => {
          const virtualSupply = await pool.getVirtualSupply();
          const invariant = await pool.estimateInvariant();

          const expectedRate = invariant.mul(FP_SCALING_FACTOR).div(virtualSupply);

          const rate = await pool.getRate();

          expect(rate).to.be.equalWithError(expectedRate, 0.0001);
        });
      });

      context('with protocol fees', () => {
        sharedBeforeEach('swap bpt in', async () => {
          const amount = fp(50);
          const tokenIn = pool.bpt;
          const tokenOut = tokens.second;

          await tokens.mint({ to: lp, amount });
          await tokens.approve({ from: lp, to: pool.vault });

          await pool.swapGivenIn({ in: tokenIn, out: tokenOut, amount, from: lp, recipient });
        });

        it('reports correctly', async () => {
          const virtualSupply = await pool.getVirtualSupply();
          const invariant = await pool.estimateInvariant();

          const expectedRate = invariant.mul(FP_SCALING_FACTOR).div(virtualSupply);

          const rate = await pool.getRate();

          expect(rate).to.be.equalWithError(expectedRate, 0.0001);
        });
      });
    });

    describe('proportional exit', () => {
      let sender: SignerWithAddress;

      sharedBeforeEach('deploy pool', async () => {
        await deployPool();
        sender = (await ethers.getSigners())[0];

        const equalBalances = Array.from({ length: numberOfTokens + 1 }).map((_, i) =>
          i == bptIndex ? bn(0) : fp(100)
        );
        await pool.init({ recipient: sender, initialBalances: equalBalances });
      });

      context('when not paused', () => {
        it('cannot exit proportionally', async () => {
          const bptIn = fp(10);
          await expect(pool.proportionalExit({ from: lp, bptIn })).to.be.revertedWith('NOT_PAUSED');
        });
      });

      context('when paused', () => {
        context('one lp', () => {
          sharedBeforeEach('pause pool', async () => {
            await pool.pause();
          });

          it('can partially exit proportionally', async () => {
            const previousVirtualSupply = await pool.getVirtualSupply();
            const previousSenderBptBalance = await pool.balanceOf(sender);

            //Exit with 1/4 of BPT balance
            const bptIn = (await pool.balanceOf(sender)).div(4);

            const currentBalances = await pool.getBalances();
            const expectedAmountsOut = currentBalances.map((balance, i) =>
              i == pool.bptIndex ? bn(0) : bn(balance).mul(previousSenderBptBalance).div(previousVirtualSupply).div(4)
            );

            const result = await pool.proportionalExit({ from: sender, bptIn });

            // Protocol fees should be zero
            expect(result.dueProtocolFeeAmounts).to.be.zeros;
            expect(result.amountsOut).to.be.equalWithError(expectedAmountsOut, 0.00001);

            const currentSenderBptBalance = await pool.balanceOf(sender);
            expect(previousSenderBptBalance.sub(currentSenderBptBalance)).to.be.equalWithError(bptIn, 0.00001);

            // Current virtual supply
            const currentVirtualSupply = await pool.getVirtualSupply();
            expect(currentVirtualSupply).to.be.equalWithError(previousVirtualSupply.sub(bptIn), 0.00001);
          });
        });

        context('two lps', () => {
          const amount = fp(100);

          sharedBeforeEach('second lp swaps', async () => {
            await tokens.mint({ to: lp, amount });
            await tokens.approve({ from: lp, to: pool.vault });
            await pool.swapGivenIn({
              in: tokens.first,
              out: pool.bpt,
              amount: amount,
              from: lp,
              recipient: lp,
            });
          });

          sharedBeforeEach('pause pool', async () => {
            await pool.pause();
          });

          sharedBeforeEach('first lp exits', async () => {
            const bptIn = await pool.balanceOf(sender);
            await pool.proportionalExit({ from: sender, bptIn });
          });

          it('can fully exit proportionally', async () => {
            const previousVirtualSupply = await pool.getVirtualSupply();
            const previousLpBptBalance = await pool.balanceOf(lp);

            const currentBalances = await pool.getBalances();
            const expectedAmountsOut = currentBalances.map((balance, i) =>
              i == pool.bptIndex ? bn(0) : bn(balance).mul(previousLpBptBalance).div(previousVirtualSupply)
            );

            //Exit with all BPT balance
            const result = await pool.proportionalExit({ from: lp, bptIn: previousLpBptBalance });

            // Protocol fees should be zero
            expect(result.dueProtocolFeeAmounts).to.be.zeros;
            expect(result.amountsOut).to.be.equalWithError(expectedAmountsOut, 0.00001);

            const currentLpBptBalance = await pool.balanceOf(lp);
            expect(currentLpBptBalance).to.be.equal(0);

            // Current virtual supply after full exit is the minted minimumBpt to 0x0
            const minimumBpt = await pool.instance.getMinimumBpt();
            const currentVirtualSupply = await pool.getVirtualSupply();
            expect(currentVirtualSupply).to.be.equalWithError(minimumBpt, 0.00001);
          });
        });
      });
    });
  }
});<|MERGE_RESOLUTION|>--- conflicted
+++ resolved
@@ -750,13 +750,8 @@
           const newDuration = bn(MINUTE * 10);
 
           sharedBeforeEach('grant role to admin', async () => {
-<<<<<<< HEAD
-            const action = await actionId(pool.instance, 'setPriceRateCacheDuration');
-            await pool.vault.grantRoleGlobally(action, admin);
-=======
             const action = await actionId(pool.instance, 'setTokenRateCacheDuration');
             await pool.vault.grantRolesGlobally([action], admin);
->>>>>>> f61e5387
           });
 
           const itUpdatesTheCacheDuration = () => {
