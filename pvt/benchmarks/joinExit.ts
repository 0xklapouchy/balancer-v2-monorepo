--- conflicted
+++ resolved
@@ -62,10 +62,7 @@
     );
   }
   console.log('\n');
-<<<<<<< HEAD
-=======
-  const maxInvestmentTokens = 92;
->>>>>>> 8d1dd9e3
+  const maxInvestmentTokens = 86;
 
   printTokens('Investment pool', maxInvestmentTokens);
   await joinAndExitPool(
